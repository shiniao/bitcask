--- conflicted
+++ resolved
@@ -40,19 +40,11 @@
 	if err != nil {
 		return err
 	}
-
-<<<<<<< HEAD
-	err = ioutil.WriteFile(path, data, 0600)
-	if err != nil {
-		return err
-	}
 	
-=======
 	err = ioutil.WriteFile(path, data, c.FileFileModeBeforeUmask)
 	if err != nil {
 		return err
 	}
 
->>>>>>> cbbe36f0
 	return nil
 }